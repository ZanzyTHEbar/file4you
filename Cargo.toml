[package]
name = "desktop_cleaner"
version = "1.2.0"
edition = "2021"
authors = ["DaOfficialWizard"]
description = "A simple program to clean your desktop"
license = "MIT"
repository = "https://github.com/ZanzyTHEbar/Desktop-Cleaner"
readme = "README.md"
keywords = ["desktop", "cleaner", "clean", "organize"]
categories = ["utility", "command-line-utilities", "desktop", "cleaner", "clean", "organize"]
rust-version = "1.68"

[dependencies]
log = "^0.4.17"
sysinfo = "0.29.0"
serde_json = "1.0"
env_logger = "0.10.0"
thiserror = "1"
toml = "0.7.4"
directories = "5.0.1"
tracing = "0.1.37"
<<<<<<< HEAD
indoc = "2"
opzioni = { version = "0.1.3", default-features = false, features = [
    "toml",
    "tracing",
] }
=======

[dependencies.opzioni]
version = "0.1.3"
default-features = false
features = ["toml", "tracing"]
>>>>>>> d7aa9411

[dependencies.serde]
version = "1"
features = ["derive"]

[dependencies.tokio]
version = "1"
features = ["full"]

[dependencies.clap]
version = "4"
features = ["derive", "cargo"]

[dev-dependencies]
anyhow = "1"

[profile]
[profile.dev]
debug = 0

[profile.release]
panic = "abort"
codegen-units = 1
lto = true
opt-level = "s"
strip = true<|MERGE_RESOLUTION|>--- conflicted
+++ resolved
@@ -20,19 +20,12 @@
 toml = "0.7.4"
 directories = "5.0.1"
 tracing = "0.1.37"
-<<<<<<< HEAD
 indoc = "2"
-opzioni = { version = "0.1.3", default-features = false, features = [
-    "toml",
-    "tracing",
-] }
-=======
 
 [dependencies.opzioni]
 version = "0.1.3"
 default-features = false
 features = ["toml", "tracing"]
->>>>>>> d7aa9411
 
 [dependencies.serde]
 version = "1"
